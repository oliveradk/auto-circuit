--- conflicted
+++ resolved
@@ -76,46 +76,6 @@
     )
     prune_scores = model.new_prune_scores()
     with train_mask_mode(model):
-<<<<<<< HEAD
-        for sample in (ig_pbar := tqdm(range((integrated_grad_samples or 0) + 1))):
-            ig_pbar.set_description_str(f"Sample: {sample}")
-            # Interpolate the mask value if integrating gradients. Else set the value.
-            if integrated_grad_samples is not None:
-                set_all_masks(model, val=sample / integrated_grad_samples)
-            else:
-                assert mask_val is not None and integrated_grad_samples is None
-                set_all_masks(model, val=mask_val)
-
-            for batch in dataloader:
-                patch_src_outs = src_outs[batch.key].clone().detach()
-                with patch_mode(model, patch_src_outs):
-                    logits = model(batch.clean)[out_slice]
-                    if grad_function == "logit":
-                        token_vals = logits
-                    elif grad_function == "prob":
-                        token_vals = t.softmax(logits, dim=-1)
-                    elif grad_function == "logprob":
-                        token_vals = log_softmax(logits, dim=-1)
-                    elif grad_function == "logit_exp":
-                        numerator = t.exp(logits)
-                        denominator = numerator.sum(dim=-1, keepdim=True)
-                        token_vals = numerator / denominator.detach()
-                    else:
-                        raise ValueError(f"Unknown grad_function: {grad_function}")
-
-                    if answer_function == "avg_diff":
-                        loss = -batch_avg_answer_diff(token_vals, batch)
-                    elif answer_function == "max_diff":
-                        loss = -batch_avg_answer_max_diff(token_vals, batch)
-                    elif answer_function == "avg_val":
-                        loss = -batch_avg_answer_val(token_vals, batch)
-                    elif answer_function == "mse":
-                        loss = t.nn.functional.mse_loss(token_vals, batch.answers)
-                    else:
-                        raise ValueError(f"Unknown answer_function: {answer_function}")
-
-                    loss.backward()
-=======
         layers_iter = layers if isinstance(layers, list) else range((layers or 0)+1)
         for layer in (layer_bar := tqdm(layers_iter)):
             layer_bar.set_description_str(f"Layer: {layer}")
@@ -151,10 +111,11 @@
                             token_vals = numerator / denominator.detach()
                         else:
                             raise ValueError(f"Unknown grad_function: {grad_function}")
->>>>>>> cffe9b39
 
                         if answer_function == "avg_diff":
                             loss = -batch_avg_answer_diff(token_vals, batch)
+                        elif answer_function == "max_diff":
+                            loss = -batch_avg_answer_max_diff(token_vals, batch)
                         elif answer_function == "avg_val":
                             loss = -batch_avg_answer_val(token_vals, batch)
                         elif answer_function == "mse":
