--- conflicted
+++ resolved
@@ -92,8 +92,6 @@
         self.dims = " ".join(["seq" if i == seq_dim else f"d{i}" for i in dims])
 
     def set_mask_batch_size(self, batch_size: int | None):
-<<<<<<< HEAD
-=======
         """
         Set the batch size of the patch mask. Should only be used by context manager
         [`set_mask_batch_size`][auto_circuit.utils.graph_utils.set_mask_batch_size]
@@ -108,7 +106,6 @@
         Args:
             batch_size: The batch size of the patch mask.
         """
->>>>>>> 3ad51b50
         if batch_size is None and self.batch_size is None:
             return
         if batch_size is None:  # removing batch dim
